--- conflicted
+++ resolved
@@ -89,19 +89,18 @@
 
 @section build_windows_mlpack Building mlpack
 
-<<<<<<< HEAD
-- Create a "build" directory into "C:\mlpack\mlpack-3.0.3\"
+- Create a "build" directory into "C:\mlpack\mlpack-3.0.4\"
 - Use either the CMake GUI or the CMake command line to configure Armadillo.
   - To use the CMake GUI, open "CMake".
-    - For "Where is the source code:" set `C:\mlpack\mlpack-3.0.3\`
-    - For "Where to build the binaries:" set `C:\mlpack\mlpack-3.0.3\build`
+    - For "Where is the source code:" set `C:\mlpack\mlpack-3.0.4\`
+    - For "Where to build the binaries:" set `C:\mlpack\mlpack-3.0.4\build`
     - Click `Configure`
     - If there is an error and Armadillo is not found, try "Add Entry" with the
       following variables and reconfigure:
       - Name: `ARMADILLO_INCLUDE_DIR`; type `PATH`; value `C:/mlpack/armadillo-8.500.1/include/`
       - Name: `ARMADILLO_LIBRARY`; type `FILEPATH`; value `C:/mlpack/armadillo-8.500.1/build/Debug/armadillo.lib`
-      - Name: `BLAS_LIBRARY`; type `FILEPATH`; value `C:/mlpack/mlpack-3.0.3/packages/OpenBLAS.0.2.14.1/lib/native/lib/x64/libopenblas.dll.a`
-      - Name: `LAPACK_LIBRARY`; type `FILEPATH`; value `C:/mlpack/mlpack-3.0.3/packages/OpenBLAS.0.2.14.1/lib/native/lib/x64/libopenblas.dll.a`
+      - Name: `BLAS_LIBRARY`; type `FILEPATH`; value `C:/mlpack/mlpack-3.0.4/packages/OpenBLAS.0.2.14.1/lib/native/lib/x64/libopenblas.dll.a`
+      - Name: `LAPACK_LIBRARY`; type `FILEPATH`; value `C:/mlpack/mlpack-3.0.4/packages/OpenBLAS.0.2.14.1/lib/native/lib/x64/libopenblas.dll.a`
     - If there is an error and Boost is not found, try "Add Entry" with the
       following variables and reconfigure:
       - Name: `BOOST_INCLUDEDIR`; type `PATH`; value `C:/boost/boost_1_66_0/`
@@ -117,23 +116,14 @@
       - Name: `Boost_UNIT_TEST_FRAMEWORK_LIBRARY_RELEASE`; type `FILEPATH`; value should be `C:/boost/boost_1_66_0/lib64-msvc-14.1/boost_unit_test_framework-vc141-mt-x64-1_66.lib`
     - Once CMake has configured successfully, hit "Generate" to create the `.sln` file.
   - To use the CMake command line prompt:
-    - Open the Command Prompt and navigate to "C:\mlpack\mlpack-3.0.3\build"
+    - Open the Command Prompt and navigate to "C:\mlpack\mlpack-3.0.4\build"
     - Run cmake:
-=======
-- Create a "build" directory into "C:\mlpack\mlpack-3.0.4\"
-- Open the Command Prompt and navigate to "C:\mlpack\mlpack-3.0.4\build"
-- Run cmake:
->>>>>>> dd931339
 
 @code
 cmake -G "Visual Studio 15 2017 Win64" -DBLAS_LIBRARY:FILEPATH="C:/mlpack/mlpack-3.0.4/packages/OpenBLAS.0.2.14.1/lib/native/lib/x64/libopenblas.dll.a" -DLAPACK_LIBRARY:FILEPATH="C:/mlpack/mlpack-3.0.4/packages/OpenBLAS.0.2.14.1/lib/native/lib/x64/libopenblas.dll.a" -DARMADILLO_INCLUDE_DIR="C:/mlpack/armadillo-8.500.1/include" -DARMADILLO_LIBRARY:FILEPATH="C:/mlpack/armadillo-8.500.1/build/Debug/armadillo.lib" -DBOOST_INCLUDEDIR:PATH="C:/boost/boost_1_66_0/" -DBOOST_LIBRARYDIR:PATH="C:/boost/boost_1_66_0/lib64-msvc-14.1" -DDEBUG=OFF -DPROFILE=OFF ..
 @endcode
 
-<<<<<<< HEAD
-- Once CMake configuration has successfully finished, open "C:\mlpack\mlpack-3.0.3\build\mlpack.sln"
-=======
-- Once it has successfully finished, open "C:\mlpack\mlpack-3.0.4\build\mlpack.sln"
->>>>>>> dd931339
+- Once CMake configuration has successfully finished, open "C:\mlpack\mlpack-3.0.4\build\mlpack.sln"
 - Build > Build Solution (this may be by default in Debug mode)
 - Once it has sucessfully finished, you will find the library files you need in: "C:\mlpack\mlpack-3.0.4\build\Debug" (or "C:\mlpack\mlpack-3.0.4\build\Release" if you changed to Release mode)
 
