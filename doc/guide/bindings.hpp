--- conflicted
+++ resolved
@@ -153,14 +153,10 @@
     "\n\n"
     "The output labels may be saved with the " + PRINT_PARAM_STRING("output") +
     " output parameter and the centroids of each cluster may be saved with the"
-<<<<<<< HEAD
-    " " + PRINT_PARAM_STRING("centroid") + " output parameter.",
-=======
     " " + PRINT_PARAM_STRING("centroid") + " output parameter.");
 
 // Example.
 BINDING_EXAMPLE(
->>>>>>> e5d138a3
     "For example, to run mean shift clustering on the dataset " +
     PRINT_DATASET("data") + " and store the centroids to " +
     PRINT_DATASET("centroids") + ", the following command may be used: "
@@ -306,10 +302,6 @@
 are of the form
 
 @code
-<<<<<<< HEAD
-PROGRAM_INFO("program name", "short documentation", "long documentation",
-    "examples", SEE_ALSO("link", "description"), ...)
-=======
 BINDING_NAME("program name");
 BINDING_SHORT_DESC("This is a short, two-sentence description of what the program does.");
 BINDING_LONG_DESC("This is a long description of what the program does."
@@ -320,7 +312,6 @@
     PROGRAM_CALL(...));
 // There could be many of these "see alsos".
 BINDING_SEE_ALSO("https://en.wikipedia.org/wiki/Machine_learning");
->>>>>>> e5d138a3
 @endcode
 
 The short documentation should be two sentences indicating what the program
@@ -501,14 +492,10 @@
       "The output random numbers can be saved with the " +
       PRINT_PARAM_STRING("output") + " output parameter.  In addition, a "
       "randomly generated linear regression model can be saved with the " +
-<<<<<<< HEAD
-      PRINT_PARAM_STRING("output_model") + " output parameter.",
-=======
       PRINT_PARAM_STRING("output_model") + " output parameter.");
 
   // Example.
   BINDING_EXAMPLE(
->>>>>>> e5d138a3
       "For example, to generate 100 random numbers with 3 subtracted from them "
       "and save the output to " + PRINT_DATASET("rand") + " and the random "
       "model to " + PRINT_MODEL("rand_lr") + ", use the following "
