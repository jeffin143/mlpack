--- conflicted
+++ resolved
@@ -5,16 +5,12 @@
 before_install:
   - sudo add-apt-repository -y ppa:ubuntu-toolchain-r/test
   - sudo apt-get update -qq
-<<<<<<< HEAD
-  - sudo apt-get install -qq g++-4.8 libarmadillo-dev libarmadillo4 libboost1.54-all-dev
-  - sudo pip install cython setuptools numpy pandas
-=======
->>>>>>> 031ac933
   - export CC=gcc-4.8
   - export CXX=g++-4.8
   - printenv
   - sudo apt-get install libopenblas-dev && sudo apt-get install liblapack-dev
   - sudo apt-get install -qq g++-4.8 libboost1.54-all-dev
+  - sudo pip install cython setuptools numpy pandas
   - curl http://masterblaster.mlpack.org:5005/armadillo-6.500.5.tar.gz | tar xvz && cd armadillo*
   - cmake . && make && sudo make install && cd ..
   - sudo cp .travis/config.hpp /usr/include/armadillo_bits/config.hpp
