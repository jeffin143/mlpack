--- conflicted
+++ resolved
@@ -118,11 +118,8 @@
   Copyright 2019, Heet Sankesara <heetsankesara3@gmail.com>
   Copyright 2019, Jeffin Sam <sam.jeffin@gmail.com>
   Copyright 2019, Vikas S Shetty <shettyvikas209@gmail.com>
-<<<<<<< HEAD
+  Copyright 2019, Tejasvi Tomar <tstomar@outlook.com>
   Copyright 2019, Jai Agarwal <jai.bhageria@gmail.com>
-=======
-  Copyright 2019, Tejasvi Tomar <tstomar@outlook.com>
->>>>>>> deae272b
 
 License: BSD-3-clause
   All rights reserved.
