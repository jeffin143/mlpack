--- conflicted
+++ resolved
@@ -24,14 +24,12 @@
   split_data.hpp
   imputer.hpp
   binarize.hpp
-<<<<<<< HEAD
   feature_selection.hpp
   feature_selection_impl.hpp
-=======
   confusion_matrix.hpp
+  confusion_matrix_impl.hpp
   one_hot_encoding.hpp
   one_hot_encoding_impl.hpp
->>>>>>> 860c4c6d
 )
 
 # add directory name to sources
