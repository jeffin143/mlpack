# mlpack test executable.
add_executable(mlpack_test
  arma_extend_test.cpp
  async_learning_test.cpp
  augmented_rnns_tasks_test.cpp
  binarize_test.cpp
<<<<<<< HEAD
=======
  bayesian_linear_regression_test.cpp
  callback_test.cpp
>>>>>>> c62fb588
  cf_test.cpp
  cli_binding_test.cpp
  io_test.cpp
  cosine_tree_test.cpp
  cv_test.cpp
  dbscan_test.cpp
  dcgan_test.cpp
  decision_stump_test.cpp
  decision_tree_test.cpp
  det_test.cpp
  distribution_test.cpp
  drusilla_select_test.cpp
  emst_test.cpp
  fastmks_test.cpp
  facilities_test.cpp
  feedforward_network_test.cpp
  gan_test.cpp
  gmm_test.cpp
  hmm_test.cpp
  hoeffding_tree_test.cpp
  hpt_test.cpp
  hyperplane_test.cpp
  imputation_test.cpp
  init_rules_test.cpp
  kde_test.cpp
  kernel_pca_test.cpp
  kernel_test.cpp
  kernel_traits_test.cpp
  kmeans_test.cpp
  krann_search_test.cpp
  ksinit_test.cpp
  lars_test.cpp
  layer_names_test.cpp
  lin_alg_test.cpp
  linear_svm_test.cpp
  lmnn_test.cpp
  local_coordinate_coding_test.cpp
  log_test.cpp
  logistic_regression_test.cpp
  loss_functions_test.cpp
  lsh_test.cpp
  math_test.cpp
  matrix_completion_test.cpp
  maximal_inputs_test.cpp
  mean_shift_test.cpp
  metric_test.cpp
  mlpack_test.cpp
  mock_categorical_data.hpp
  nbc_test.cpp
  nca_test.cpp
  nmf_test.cpp
  nystroem_method_test.cpp
  octree_test.cpp
  pca_test.cpp
  perceptron_test.cpp
  prefixedoutstream_test.cpp
  python_binding_test.cpp
  q_learning_test.cpp
  qdafn_test.cpp
  radical_test.cpp
  random_forest_test.cpp
  random_test.cpp
  range_search_test.cpp
  rbm_network_test.cpp
  rectangle_tree_test.cpp
  recurrent_network_test.cpp
  reward_clipping_test.cpp
  rl_components_test.cpp
  scaling_test.cpp
  serialization.cpp
  serialization.hpp
  serialization_test.cpp
  sfinae_test.cpp
  sort_policy_test.cpp
  sparse_autoencoder_test.cpp
  sparse_coding_test.cpp
  spill_tree_test.cpp
  split_data_test.cpp
  string_encoding_test.cpp
  sumtree_test.cpp
  termination_policy_test.cpp
  test_function_tools.hpp
  test_tools.hpp
  timer_test.cpp
  tree_test.cpp
  tree_traits_test.cpp
  ub_tree_test.cpp
  union_find_test.cpp
  vantage_point_tree_test.cpp
  wgan_test.cpp
  main_tests/bayesian_linear_regression_test.cpp
  main_tests/cf_test.cpp
  main_tests/dbscan_test.cpp
  main_tests/decision_stump_test.cpp
  main_tests/decision_tree_test.cpp
  main_tests/det_test.cpp
  main_tests/emst_test.cpp
  main_tests/fastmks_test.cpp
  main_tests/gmm_generate_test.cpp
  main_tests/gmm_probability_test.cpp
  main_tests/gmm_train_test.cpp
  main_tests/hmm_generate_test.cpp
  main_tests/hmm_loglik_test.cpp
  main_tests/hmm_test_utils.hpp
  main_tests/hmm_train_test.cpp
  main_tests/hmm_viterbi_test.cpp
  main_tests/hoeffding_tree_test.cpp
  main_tests/kde_test.cpp
  main_tests/kernel_pca_test.cpp
  main_tests/kmeans_test.cpp
  main_tests/krann_test.cpp
  main_tests/linear_svm_test.cpp
  main_tests/lmnn_test.cpp
  main_tests/local_coordinate_coding_test.cpp
  main_tests/logistic_regression_test.cpp
  main_tests/lsh_test.cpp
  main_tests/mean_shift_test.cpp
  main_tests/nbc_test.cpp
  main_tests/nca_test.cpp
  main_tests/nmf_test.cpp
  main_tests/pca_test.cpp
  main_tests/perceptron_test.cpp
  main_tests/preprocess_binarize_test.cpp
  main_tests/preprocess_imputer_test.cpp
  main_tests/preprocess_scale_test.cpp
  main_tests/preprocess_split_test.cpp
  main_tests/radical_test.cpp
  main_tests/random_forest_test.cpp
  main_tests/range_search_test.cpp
  main_tests/sparse_coding_test.cpp
  main_tests/test_helper.hpp
)

add_executable(mlpack_catch_test
  activation_functions_test.cpp
  adaboost_test.cpp
  akfn_test.cpp
  aknn_test.cpp
  ann_dist_test.cpp
  ann_layer_test.cpp
  ann_regularizer_test.cpp
  ann_test_tools.hpp
  ann_visitor_test.cpp
  armadillo_svd_test.cpp
  bias_svd_test.cpp
  block_krylov_svd_test.cpp
  callback_test.cpp
  convolutional_network_test.cpp
  convolution_test.cpp
  image_load_test.cpp
  kfn_test.cpp
  knn_test.cpp
  linear_regression_test.cpp
  load_save_test.cpp
  main.cpp
  serialization_catch.cpp
  serialization_catch.hpp
  softmax_regression_test.cpp
  quic_svd_test.cpp
  randomized_svd_test.cpp
  regularized_svd_test.cpp
  svd_batch_test.cpp
  svd_incremental_test.cpp
  svdplusplus_test.cpp
  test_catch_tools.hpp
  main_tests/adaboost_test.cpp
  main_tests/approx_kfn_test.cpp
  main_tests/image_converter_test.cpp
  main_tests/kfn_test.cpp
  main_tests/knn_test.cpp
  main_tests/linear_regression_test.cpp
  main_tests/softmax_regression_test.cpp
  main_tests/test_helper.hpp
)

# Link dependencies of test executable.
target_link_libraries(mlpack_test
  mlpack
  ${ARMADILLO_LIBRARIES}
  ${BOOST_LIBRARIES}
  ${COMPILER_SUPPORT_LIBRARIES}
)

target_link_libraries(mlpack_catch_test
  mlpack
  ${ARMADILLO_LIBRARIES}
  ${BOOST_LIBRARIES}
  ${COMPILER_SUPPORT_LIBRARIES}
)

set_target_properties(mlpack_test PROPERTIES COTIRE_CXX_PREFIX_HEADER_INIT "../core.hpp")
set_target_properties(mlpack_catch_test PROPERTIES COTIRE_CXX_PREFIX_HEADER_INIT "../core.hpp")
cotire(mlpack_test)
cotire(mlpack_catch_test)

# Copy test data into right place.
add_custom_command(TARGET mlpack_test
  POST_BUILD
  COMMAND ${CMAKE_COMMAND} -E copy_directory ${CMAKE_CURRENT_SOURCE_DIR}/data/
      ${PROJECT_BINARY_DIR}
)

add_custom_command(TARGET mlpack_catch_test
  POST_BUILD
  COMMAND ${CMAKE_COMMAND} -E copy_directory ${CMAKE_CURRENT_SOURCE_DIR}/data/
      ${PROJECT_BINARY_DIR}
)

add_custom_command(TARGET mlpack_test
  POST_BUILD
  COMMAND ${CMAKE_COMMAND} -E tar xjf mnist_first250_training_4s_and_9s.tar.bz2
  COMMAND ${CMAKE_COMMAND} -E tar xjf digits_train.tar.bz2
  COMMAND ${CMAKE_COMMAND} -E tar xjf digits_test.tar.bz2
  COMMAND ${CMAKE_COMMAND} -E tar xjf digits_train_label.tar.bz2
  COMMAND ${CMAKE_COMMAND} -E tar xjf digits_test_label.tar.bz2
  WORKING_DIRECTORY ${PROJECT_BINARY_DIR}
)

# The list of long running parallel tests
set(parallel_tests
  "AsyncLearningTest;"
  "LocalCoordinateCodingTest;"
  "FeedForwardNetworkTest;"
  "RecurrentNetworkTest;"
  "SparseAutoencoderTest;"
  "GMMTest;"
  "CFTest;"
  "HMMTest;"
  "LARSTest;"
  "LogisticRegressionTest;"
  "GmmTrainMainTest;"
  "LinearSVMTest")

# Add tests to the testing framework
# Get the list of sources from the test target
get_target_property(test_sources mlpack_test SOURCES)

# Go through the list of test sources and parse the test suite name
foreach(test_file ${test_sources})
  # Regex for parsing files with AUTO_TEST_SUITE
  file(STRINGS ${test_file} test_suite REGEX "BOOST_AUTO_TEST_SUITE\\(.*")
  if(NOT "${test_suite}" STREQUAL "")
    # Get the substring of test_suite within brackets in test_name
    string(REGEX MATCH "\\(.*\\)" test_name ${test_suite})
    # Get the substring excluding the brackets, by calculating the indices
    string(LENGTH ${test_name} end_idx)
    math(EXPR end_idx "${end_idx} - 2")
    string(SUBSTRING ${test_name} "1" ${end_idx} test)
    # Add the test to the testing tool, test is the name of the test suite
    add_test(NAME ${test} COMMAND mlpack_test -t ${test} WORKING_DIRECTORY
      ${CMAKE_BINARY_DIR})
  endif()
  # Regex for parsing files with FIXTURE_TEST_SUITE similarly
  file(STRINGS ${test_file} test_suite REGEX "BOOST_FIXTURE_TEST_SUITE\\(.*,")
  if(NOT "${test_suite}" STREQUAL "")
    # Get the substring of test_suite within brackets and comma in test_name
    string(REGEX MATCH "\\(.*," test_name ${test_suite})
    string(LENGTH ${test_name} end_idx)
    math(EXPR end_idx "${end_idx} - 2")
    string(SUBSTRING ${test_name} "1" ${end_idx} test)
    add_test(NAME ${test} COMMAND mlpack_test -t ${test} WORKING_DIRECTORY
      ${CMAKE_BINARY_DIR})
  endif()
endforeach()

add_test(NAME "catch_test" COMMAND mlpack_catch_test WORKING_DIRECTORY ${CMAKE_BINARY_DIR})

# Use RUN_SERIAL for long running parallel tests
set_tests_properties(${parallel_tests} PROPERTIES RUN_SERIAL TRUE)
<|MERGE_RESOLUTION|>--- conflicted
+++ resolved
@@ -3,12 +3,8 @@
   arma_extend_test.cpp
   async_learning_test.cpp
   augmented_rnns_tasks_test.cpp
+  bayesian_linear_regression_test.cpp
   binarize_test.cpp
-<<<<<<< HEAD
-=======
-  bayesian_linear_regression_test.cpp
-  callback_test.cpp
->>>>>>> c62fb588
   cf_test.cpp
   cli_binding_test.cpp
   io_test.cpp
