# mlpack test executable.
add_executable(mlpack_test
  callback_test.cpp
<<<<<<< HEAD
  kde_test.cpp
  lmnn_test.cpp
  mlpack_test.cpp
  mock_categorical_data.hpp
  reward_clipping_test.cpp
  rl_components_test.cpp
=======
  drusilla_select_test.cpp
  emst_test.cpp
  fastmks_test.cpp
  facilities_test.cpp
  hpt_test.cpp
  hyperplane_test.cpp
  init_rules_test.cpp
  linear_svm_test.cpp
  local_coordinate_coding_test.cpp
  log_test.cpp
  logistic_regression_test.cpp
  lsh_test.cpp
  matrix_completion_test.cpp
  maximal_inputs_test.cpp
  mlpack_test.cpp
  mock_categorical_data.hpp
  q_learning_test.cpp
  qdafn_test.cpp
  random_test.cpp
>>>>>>> c889cd06
  serialization.cpp
  serialization.hpp
  serialization_test.cpp
  test_function_tools.hpp
  test_tools.hpp
  main_tests/det_test.cpp
<<<<<<< HEAD
  main_tests/kde_test.cpp
  main_tests/lmnn_test.cpp
=======
  main_tests/emst_test.cpp
  main_tests/fastmks_test.cpp
  main_tests/linear_svm_test.cpp
  main_tests/local_coordinate_coding_test.cpp
  main_tests/logistic_regression_test.cpp
  main_tests/lsh_test.cpp
  main_tests/perceptron_test.cpp
>>>>>>> c889cd06
  main_tests/test_helper.hpp
)

add_executable(mlpack_catch_test
  activation_functions_test.cpp
  adaboost_test.cpp
  akfn_test.cpp
  aknn_test.cpp
  ann_dist_test.cpp
  ann_layer_test.cpp
  ann_regularizer_test.cpp
  ann_test_tools.hpp
  ann_visitor_test.cpp
  armadillo_svd_test.cpp
  arma_extend_test.cpp
  async_learning_test.cpp
  augmented_rnns_tasks_test.cpp
  bayesian_linear_regression_test.cpp
  bias_svd_test.cpp
  binarize_test.cpp
  block_krylov_svd_test.cpp
  cf_test.cpp
  cli_binding_test.cpp
  convolutional_network_test.cpp
  convolution_test.cpp
  cosine_tree_test.cpp
  cv_test.cpp
  dbscan_test.cpp
  dcgan_test.cpp
  decision_stump_test.cpp
  decision_tree_test.cpp
  det_test.cpp
  distribution_test.cpp
  drusilla_select_test.cpp
  emst_test.cpp
  facilities_test.cpp
  fastmks_test.cpp
  feedforward_network_test.cpp
  gan_test.cpp
  gmm_test.cpp
  hmm_test.cpp
  hpt_test.cpp
  hoeffding_tree_test.cpp
  hyperplane_test.cpp
  image_load_test.cpp
  imputation_test.cpp
  init_rules_test.cpp
  io_test.cpp
  kde_test.cpp
  kernel_pca_test.cpp
  kernel_test.cpp
  kernel_traits_test.cpp
  kfn_test.cpp
  kmeans_test.cpp
  knn_test.cpp
  krann_search_test.cpp
  ksinit_test.cpp
  lars_test.cpp
  layer_names_test.cpp
  lin_alg_test.cpp
  linear_regression_test.cpp
<<<<<<< HEAD
  linear_svm_test.cpp
=======
  lmnn_test.cpp
>>>>>>> c889cd06
  load_save_test.cpp
  local_coordinate_coding_test.cpp
  logistic_regression_test.cpp
  log_test.cpp
  loss_functions_test.cpp
  lsh_test.cpp
  main.cpp
  math_test.cpp
  matrix_completion_test.cpp
  maximal_inputs_test.cpp
  metric_test.cpp
  mean_shift_test.cpp
  nbc_test.cpp
  nca_test.cpp
  nmf_test.cpp
  nystroem_method_test.cpp
  octree_test.cpp
  one_hot_encoding_test.cpp
  pca_test.cpp
  perceptron_test.cpp
  prefixedoutstream_test.cpp
  python_binding_test.cpp
  qdafn_test.cpp
  quic_svd_test.cpp
  q_learning_test.cpp
  radical_test.cpp
  random_forest_test.cpp
  random_test.cpp
  randomized_svd_test.cpp
  range_search_test.cpp
  rbm_network_test.cpp
  rectangle_tree_test.cpp
  recurrent_network_test.cpp
  regularized_svd_test.cpp
  reward_clipping_test.cpp
  rl_components_test.cpp
  scaling_test.cpp
  serialization_catch.cpp
  serialization_catch.hpp
  sfinae_test.cpp
  softmax_regression_test.cpp
  sort_policy_test.cpp
  sparse_autoencoder_test.cpp
  sparse_coding_test.cpp
  spill_tree_test.cpp
  split_data_test.cpp
  string_encoding_test.cpp
  sumtree_test.cpp
  svd_batch_test.cpp
  svd_incremental_test.cpp
  svdplusplus_test.cpp
  termination_policy_test.cpp
  test_catch_tools.hpp
  timer_test.cpp
  tree_test.cpp
  tree_traits_test.cpp
  ub_tree_test.cpp
  union_find_test.cpp
  vantage_point_tree_test.cpp
  wgan_test.cpp
  main_tests/adaboost_test.cpp
  main_tests/approx_kfn_test.cpp
  main_tests/bayesian_linear_regression_test.cpp
  main_tests/cf_test.cpp
  main_tests/dbscan_test.cpp
  main_tests/decision_stump_test.cpp
  main_tests/decision_tree_test.cpp
  main_tests/emst_test.cpp
  main_tests/fastmks_test.cpp
  main_tests/gmm_generate_test.cpp
  main_tests/gmm_probability_test.cpp
  main_tests/gmm_train_test.cpp
  main_tests/hmm_generate_test.cpp
  main_tests/hmm_loglik_test.cpp
  main_tests/hmm_test_utils.hpp
  main_tests/hmm_train_test.cpp
  main_tests/hmm_viterbi_test.cpp
  main_tests/hoeffding_tree_test.cpp
  main_tests/image_converter_test.cpp
  main_tests/kde_test.cpp
  main_tests/kernel_pca_test.cpp
  main_tests/kfn_test.cpp
  main_tests/kmeans_test.cpp
  main_tests/knn_test.cpp
  main_tests/krann_test.cpp
  main_tests/linear_regression_test.cpp
<<<<<<< HEAD
  main_tests/linear_svm_test.cpp
  main_tests/local_coordinate_coding_test.cpp
  main_tests/logistic_regression_test.cpp
  main_tests/lsh_test.cpp
=======
  main_tests/lmnn_test.cpp
>>>>>>> c889cd06
  main_tests/mean_shift_test.cpp
  main_tests/nbc_test.cpp
  main_tests/nca_test.cpp
  main_tests/nmf_test.cpp
  main_tests/pca_test.cpp
  main_tests/perceptron_test.cpp
  main_tests/preprocess_binarize_test.cpp
  main_tests/preprocess_imputer_test.cpp
  main_tests/preprocess_one_hot_encode_test.cpp
  main_tests/preprocess_scale_test.cpp
  main_tests/preprocess_split_test.cpp
  main_tests/radical_test.cpp
  main_tests/random_forest_test.cpp
  main_tests/softmax_regression_test.cpp
  main_tests/sparse_coding_test.cpp
  main_tests/range_search_test.cpp
  main_tests/test_helper.hpp
)

# Link dependencies of test executable.
target_link_libraries(mlpack_test
  mlpack
  ${ARMADILLO_LIBRARIES}
  ${BOOST_LIBRARIES}
  ${COMPILER_SUPPORT_LIBRARIES}
)

target_link_libraries(mlpack_catch_test
  mlpack
  ${ARMADILLO_LIBRARIES}
  ${BOOST_LIBRARIES}
  ${COMPILER_SUPPORT_LIBRARIES}
)

set_target_properties(mlpack_test PROPERTIES COTIRE_CXX_PREFIX_HEADER_INIT "../core.hpp")
set_target_properties(mlpack_catch_test PROPERTIES COTIRE_CXX_PREFIX_HEADER_INIT "../core.hpp")
cotire(mlpack_test)
cotire(mlpack_catch_test)

# Copy test data into right place.
add_custom_command(TARGET mlpack_test
  POST_BUILD
  COMMAND ${CMAKE_COMMAND} -E copy_directory ${CMAKE_CURRENT_SOURCE_DIR}/data/
      ${PROJECT_BINARY_DIR}
)

add_custom_command(TARGET mlpack_catch_test
  POST_BUILD
  COMMAND ${CMAKE_COMMAND} -E copy_directory ${CMAKE_CURRENT_SOURCE_DIR}/data/
      ${PROJECT_BINARY_DIR}
)

add_custom_command(TARGET mlpack_test
  POST_BUILD
  COMMAND ${CMAKE_COMMAND} -E tar xjf mnist_first250_training_4s_and_9s.tar.bz2
  COMMAND ${CMAKE_COMMAND} -E tar xjf digits_train.tar.bz2
  COMMAND ${CMAKE_COMMAND} -E tar xjf digits_test.tar.bz2
  COMMAND ${CMAKE_COMMAND} -E tar xjf digits_train_label.tar.bz2
  COMMAND ${CMAKE_COMMAND} -E tar xjf digits_test_label.tar.bz2
  WORKING_DIRECTORY ${PROJECT_BINARY_DIR}
)

# Add tests to the testing framework
# Get the list of sources from the test target
get_target_property(test_sources mlpack_test SOURCES)

# Go through the list of test sources and parse the test suite name
foreach(test_file ${test_sources})
  # Regex for parsing files with AUTO_TEST_SUITE
  file(STRINGS ${test_file} test_suite REGEX "BOOST_AUTO_TEST_SUITE\\(.*")
  if(NOT "${test_suite}" STREQUAL "")
    # Get the substring of test_suite within brackets in test_name
    string(REGEX MATCH "\\(.*\\)" test_name ${test_suite})
    # Get the substring excluding the brackets, by calculating the indices
    string(LENGTH ${test_name} end_idx)
    math(EXPR end_idx "${end_idx} - 2")
    string(SUBSTRING ${test_name} "1" ${end_idx} test)
    # Add the test to the testing tool, test is the name of the test suite
    add_test(NAME ${test} COMMAND mlpack_test -t ${test} WORKING_DIRECTORY
      ${CMAKE_BINARY_DIR})
  endif()
  # Regex for parsing files with FIXTURE_TEST_SUITE similarly
  file(STRINGS ${test_file} test_suite REGEX "BOOST_FIXTURE_TEST_SUITE\\(.*,")
  if(NOT "${test_suite}" STREQUAL "")
    # Get the substring of test_suite within brackets and comma in test_name
    string(REGEX MATCH "\\(.*," test_name ${test_suite})
    string(LENGTH ${test_name} end_idx)
    math(EXPR end_idx "${end_idx} - 2")
    string(SUBSTRING ${test_name} "1" ${end_idx} test)
    add_test(NAME ${test} COMMAND mlpack_test -t ${test} WORKING_DIRECTORY
      ${CMAKE_BINARY_DIR})
  endif()
endforeach()

add_test(NAME "catch_test" COMMAND mlpack_catch_test WORKING_DIRECTORY ${CMAKE_BINARY_DIR})

# Use RUN_SERIAL for long running parallel tests
set_tests_properties(${parallel_tests} PROPERTIES RUN_SERIAL TRUE)<|MERGE_RESOLUTION|>--- conflicted
+++ resolved
@@ -1,52 +1,20 @@
 # mlpack test executable.
 add_executable(mlpack_test
   callback_test.cpp
-<<<<<<< HEAD
   kde_test.cpp
   lmnn_test.cpp
   mlpack_test.cpp
   mock_categorical_data.hpp
   reward_clipping_test.cpp
   rl_components_test.cpp
-=======
-  drusilla_select_test.cpp
-  emst_test.cpp
-  fastmks_test.cpp
-  facilities_test.cpp
-  hpt_test.cpp
-  hyperplane_test.cpp
-  init_rules_test.cpp
-  linear_svm_test.cpp
-  local_coordinate_coding_test.cpp
-  log_test.cpp
-  logistic_regression_test.cpp
-  lsh_test.cpp
-  matrix_completion_test.cpp
-  maximal_inputs_test.cpp
-  mlpack_test.cpp
-  mock_categorical_data.hpp
-  q_learning_test.cpp
-  qdafn_test.cpp
-  random_test.cpp
->>>>>>> c889cd06
   serialization.cpp
   serialization.hpp
   serialization_test.cpp
   test_function_tools.hpp
   test_tools.hpp
   main_tests/det_test.cpp
-<<<<<<< HEAD
   main_tests/kde_test.cpp
   main_tests/lmnn_test.cpp
-=======
-  main_tests/emst_test.cpp
-  main_tests/fastmks_test.cpp
-  main_tests/linear_svm_test.cpp
-  main_tests/local_coordinate_coding_test.cpp
-  main_tests/logistic_regression_test.cpp
-  main_tests/lsh_test.cpp
-  main_tests/perceptron_test.cpp
->>>>>>> c889cd06
   main_tests/test_helper.hpp
 )
 
@@ -108,11 +76,7 @@
   layer_names_test.cpp
   lin_alg_test.cpp
   linear_regression_test.cpp
-<<<<<<< HEAD
   linear_svm_test.cpp
-=======
-  lmnn_test.cpp
->>>>>>> c889cd06
   load_save_test.cpp
   local_coordinate_coding_test.cpp
   logistic_regression_test.cpp
@@ -199,14 +163,10 @@
   main_tests/knn_test.cpp
   main_tests/krann_test.cpp
   main_tests/linear_regression_test.cpp
-<<<<<<< HEAD
   main_tests/linear_svm_test.cpp
   main_tests/local_coordinate_coding_test.cpp
   main_tests/logistic_regression_test.cpp
   main_tests/lsh_test.cpp
-=======
-  main_tests/lmnn_test.cpp
->>>>>>> c889cd06
   main_tests/mean_shift_test.cpp
   main_tests/nbc_test.cpp
   main_tests/nca_test.cpp
