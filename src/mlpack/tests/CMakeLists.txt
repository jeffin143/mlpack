--- conflicted
+++ resolved
@@ -122,13 +122,9 @@
   ub_tree_test.cpp
   union_find_test.cpp
   vantage_point_tree_test.cpp
-<<<<<<< HEAD
   main_tests/emst_test.cpp
-# main_tests/pca_test.cpp
-=======
+  main_tests/linear_regression_test.cpp
   main_tests/pca_test.cpp
-  main_tests/linear_regression_test.cpp
->>>>>>> 5c4b8e26
 )
 
 # Link dependencies of test executable.
