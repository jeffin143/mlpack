# Define the files we need to compile
# Anything not in this list will not be compiled into mlpack.
set(SOURCES
  add.hpp
  add_impl.hpp
  add_merge.hpp
  add_merge_impl.hpp
  adaptive_max_pooling.hpp
  adaptive_max_pooling_impl.hpp
  adaptive_mean_pooling.hpp
  adaptive_mean_pooling_impl.hpp
  alpha_dropout.hpp
  alpha_dropout_impl.hpp
  atrous_convolution.hpp
  atrous_convolution_impl.hpp
  base_layer.hpp
  batch_norm.hpp
  batch_norm_impl.hpp
  bilinear_interpolation.hpp
  bilinear_interpolation_impl.hpp
  concat.hpp
  concat_impl.hpp
  concat_performance.hpp
  concat_performance_impl.hpp
  concatenate.hpp
  concatenate_impl.hpp
  constant.hpp
  constant_impl.hpp
  convolution.hpp
  convolution_impl.hpp
  dropconnect.hpp
  dropconnect_impl.hpp
  dropout.hpp
  dropout_impl.hpp
  elu.hpp
  elu_impl.hpp
  fast_lstm.hpp
  fast_lstm_impl.hpp
  flexible_relu.hpp
  flexible_relu_impl.hpp
  glimpse.hpp
  glimpse_impl.hpp
  gru.hpp
  gru_impl.hpp
  hard_tanh.hpp
  hard_tanh_impl.hpp
  highway.hpp
  highway_impl.hpp
  join.hpp
  join_impl.hpp
  layer.hpp
  layer_norm.hpp
  layer_norm_impl.hpp
  layer_traits.hpp
  layer_types.hpp
  leaky_relu.hpp
  leaky_relu_impl.hpp
  linear.hpp
  linear_impl.hpp
  linear_no_bias.hpp
  linear_no_bias_impl.hpp
  log_softmax.hpp
  log_softmax_impl.hpp
  lookup.hpp
  lookup_impl.hpp
  lstm.hpp
  lstm_impl.hpp
  max_pooling.hpp
  max_pooling_impl.hpp
  mean_pooling.hpp
  mean_pooling_impl.hpp
  minibatch_discrimination.hpp
  minibatch_discrimination_impl.hpp
  multihead_attention_impl.hpp
  multihead_attention.hpp
  multiply_constant.hpp
  multiply_constant_impl.hpp
  multiply_merge.hpp
  multiply_merge_impl.hpp
  noisylinear.hpp
  noisylinear_impl.hpp
  parametric_relu.hpp
  parametric_relu_impl.hpp
<<<<<<< HEAD
  pixel_shuffle.hpp
  pixel_shuffle_impl.hpp
=======
  positional_encoding.hpp
  positional_encoding_impl.hpp
>>>>>>> 9855128c
  recurrent.hpp
  recurrent_impl.hpp
  recurrent_attention.hpp
  recurrent_attention_impl.hpp
  reinforce_normal.hpp
  reinforce_normal_impl.hpp
  reparametrization.hpp
  reparametrization_impl.hpp
  radial_basis_function.hpp
  radial_basis_function_impl.hpp
  select.hpp
  select_impl.hpp
  sequential.hpp
  sequential_impl.hpp
  softmax_impl.hpp
  softmax.hpp
  subview.hpp
  transposed_convolution.hpp
  transposed_convolution_impl.hpp
  vr_class_reward.hpp
  vr_class_reward_impl.hpp
  c_relu.hpp
  c_relu_impl.hpp
  weight_norm.hpp
  weight_norm_impl.hpp
  hardshrink.hpp
  hardshrink_impl.hpp
  celu.hpp
  celu_impl.hpp
  softshrink.hpp
  softshrink_impl.hpp
)

# Add directory name to sources.
set(DIR_SRCS)
foreach(file ${SOURCES})
  set(DIR_SRCS ${DIR_SRCS} ${CMAKE_CURRENT_SOURCE_DIR}/${file})
endforeach()
# Append sources (with directory name) to list of all mlpack sources (used at
# the parent scope).
set(MLPACK_SRCS ${MLPACK_SRCS} ${DIR_SRCS} PARENT_SCOPE)<|MERGE_RESOLUTION|>--- conflicted
+++ resolved
@@ -81,13 +81,10 @@
   noisylinear_impl.hpp
   parametric_relu.hpp
   parametric_relu_impl.hpp
-<<<<<<< HEAD
   pixel_shuffle.hpp
   pixel_shuffle_impl.hpp
-=======
   positional_encoding.hpp
   positional_encoding_impl.hpp
->>>>>>> 9855128c
   recurrent.hpp
   recurrent_impl.hpp
   recurrent_attention.hpp
