--- conflicted
+++ resolved
@@ -69,33 +69,27 @@
     kernelHeight(kernelHeight),
     strideWidth(strideWidth),
     strideHeight(strideHeight),
-    padWidth(kernelWidth - padWidth - 1),
-    padHeight(kernelHeight - padHeight - 1),
     inputWidth(inputWidth),
     inputHeight(inputHeight),
     outputWidth(outputWidth),
     outputHeight(outputHeight)
 {
-<<<<<<< HEAD
   weights.set_size((outSize * inSize * kernelWidth * kernelHeight) + outSize, 1);
-  // TODO: Use the Padding layer.
-  // padding = new Padding<>(this->padWidth, this->padWidth, this->padHeight, this->padHeight);
-=======
-  weights.set_size((outSize * inSize * kW * kH) + outSize, 1);
->>>>>>> 039ecb66
-
-  aW = (outputWidth + kernelWidth - 2 * this->padWidth - 2) % strideWidth;
-  aH = (outputHeight + kernelHeight - 2 * this->padHeight - 2) % strideHeight;
-
-  paddingForward = ann::Padding<>(this->padW, this->padW + aW, this->padH,
-      this->padH + aH);
-  paddingBackward = ann::Padding<>(kW - this->padW - 1, kW - this->padW - 1,
-      kH - this->padH - 1, kH - this->padH - 1);
+
+  aW = (outputWidth + 2 * padWidth - kernelWidth) % strideWidth;
+  aH = (outputHeight + 2 * padHeight - kernelHeight) % strideHeight;
+
+  const size_t padWidthForward = kernelWidth - padWidth - 1;
+  const size_t padHeightForward = kernelHeight - padHeight - 1;
+
+  paddingForward = ann::Padding<>(padWidthForward, padWidthForward + aW,
+      padHeightForward, padHeightForward + aH);
+  paddingBackward = ann::Padding<>(padWidth, padWidth, padHeight, padHeight);
 
   // Check if the output height and width are possible given the other
   // parameters of the layer.
-  if (outputWidth != strideWidth * (inputWidth - 1) + aW + 2 * this->padWidth + 2 - kernelWidth ||
-      outputHeight != strideHeight * (inputHeight - 1) + aH + 2 * this->padHeight + 2 - kernelHeight)
+  if (outputWidth != strideWidth * (inputWidth - 1) + aW + kernelWidth - 2 * padWidth ||
+      outputHeight != strideHeight * (inputHeight - 1) + aH + kernelHeight - 2 * padHeight)
   {
     Log::Fatal << "The output width / output height is not possible given "
         << "the other parameters of the layer." << std::endl;
@@ -147,14 +141,12 @@
   {
     InsertZeros(inputTemp, strideWidth, strideHeight, inputExpandedTemp);
 
-<<<<<<< HEAD
-    if (padWidth != 0 || padHeight != 0 || aW != 0 || aH != 0)
-      Pad(inputExpandedTemp, padWidth, padHeight, aW, aH, inputPaddedTemp);
-=======
-    if (padW != 0 || padH != 0 || aW != 0 || aH != 0)
-    {
-      inputPaddedTemp.set_size(inputExpandedTemp.n_rows + padW * 2 + aW,
-          inputExpandedTemp.n_cols + padH * 2 + aH, inputExpandedTemp.n_slices);
+    if (paddingForward.PadWLeft() != 0 || paddingForward.PadHTop() != 0 ||
+        aW != 0 || aH != 0)
+    {
+      inputPaddedTemp.set_size(inputExpandedTemp.n_rows +
+          paddingForward.PadWLeft() * 2 + aW, inputExpandedTemp.n_cols +
+          paddingForward.PadHTop() * 2 + aH, inputExpandedTemp.n_slices);
 
       for (size_t i = 0; i < inputExpandedTemp.n_slices; ++i)
       {
@@ -162,7 +154,6 @@
             std::move(inputPaddedTemp.slice(i)));
       }
     }
->>>>>>> 039ecb66
     else
     {
       inputPaddedTemp = arma::Cube<eT>(inputExpandedTemp.memptr(),
@@ -170,20 +161,20 @@
           inputExpandedTemp.n_slices, false, false);;
     }
   }
-  else if (padWidth != 0 || padHeight != 0 || aW != 0 || aH != 0)
-  {
-<<<<<<< HEAD
-    Pad(inputTemp, padWidth, padHeight, aW, aH, inputPaddedTemp);
-=======
-    inputPaddedTemp.set_size(inputTemp.n_rows + padW * 2 + aW,
-        inputTemp.n_cols + padH * 2 + aH, inputTemp.n_slices);
+  else if (paddingForward.PadWLeft() != 0 ||
+           paddingForward.PadHTop() != 0 ||
+           aW != 0 ||
+           aH != 0)
+  {
+    inputPaddedTemp.set_size(inputTemp.n_rows + paddingForward.PadWLeft() * 2 +
+        aW, inputTemp.n_cols + paddingForward.PadHTop() * 2 + aH,
+        inputTemp.n_slices);
 
     for (size_t i = 0; i < inputTemp.n_slices; ++i)
     {
       paddingForward.Forward(std::move(inputTemp.slice(i)),
           std::move(inputPaddedTemp.slice(i)));
     }
->>>>>>> 039ecb66
   }
 
   output.set_size(outputWidth * outputHeight * outSize, batchSize);
@@ -205,7 +196,12 @@
       arma::Mat<eT> convOutput, rotatedFilter;
       Rotate180(weight.slice(outMapIdx), rotatedFilter);
 
-      if (strideWidth > 1 || strideHeight > 1 || padWidth != 0 || padHeight != 0 || aW != 0 || aH != 0)
+      if (strideWidth > 1 ||
+          strideHeight > 1 ||
+          paddingForward.PadWLeft() != 0 ||
+          paddingForward.PadHTop() != 0 ||
+          aW != 0 ||
+          aH != 0)
       {
         ForwardConvolutionRule::Convolution(inputPaddedTemp.slice(inMap +
             batchCount * inSize), rotatedFilter, convOutput, 1, 1);
@@ -243,17 +239,11 @@
   arma::Cube<eT> mappedError(gy.memptr(), outputWidth, outputHeight,
       outSize * batchSize, false, false);
   arma::Cube<eT> mappedErrorPadded;
-<<<<<<< HEAD
-  if ((int)(kernelWidth - padWidth - 1) > 0 || (int)(kernelHeight - padHeight - 1) > 0)
-    Pad(mappedError, kernelWidth - padWidth - 1, kernelHeight - padHeight - 1, 0, 0, mappedErrorPadded);
-=======
-  if ((int)(kW - padW - 1) > 0 || (int)(kH - padH - 1) > 0)
-  {
-    size_t wPad = kW - padW - 1;
-    size_t hPad = kH - padH - 1;
-    mappedErrorPadded.set_size(mappedError.n_rows + wPad * 2,
-        mappedError.n_cols + hPad * 2, mappedError.n_slices);
->>>>>>> 039ecb66
+  if (paddingBackward.PadWLeft() != 0 || paddingBackward.PadHTop() != 0)
+  {
+    mappedErrorPadded.set_size(mappedError.n_rows +
+        paddingBackward.PadWLeft() * 2, mappedError.n_cols +
+        paddingBackward.PadHTop() * 2, mappedError.n_slices);
 
     for (size_t i = 0; i < mappedError.n_slices; ++i)
     {
@@ -280,7 +270,7 @@
     {
       arma::Mat<eT> output;
 
-      if ((int)(kernelWidth - padWidth - 1) > 0 || (int)(kernelHeight - padHeight - 1) > 0)
+      if (paddingBackward.PadWLeft() != 0 || paddingBackward.PadHTop() != 0)
       {
         BackwardConvolutionRule::Convolution(mappedErrorPadded.slice(outMap),
             weight.slice(outMapIdx), output, strideWidth, strideHeight);
@@ -338,7 +328,12 @@
 
     for (size_t inMap = 0; inMap < inSize; inMap++, outMapIdx++)
     {
-      if (strideWidth > 1 || strideHeight > 1 || padWidth != 0 || padHeight != 0 || aW != 0 || aH != 0)
+      if (strideWidth > 1 ||
+          strideHeight > 1 ||
+          paddingForward.PadWLeft() != 0 ||
+          paddingForward.PadHTop() != 0 ||
+          aW != 0 ||
+          aH != 0)
       {
         inputSlice = inputPaddedTemp.slice(inMap + batchCount * inSize);
       }
@@ -382,8 +377,13 @@
   ar & BOOST_SERIALIZATION_NVP(kernelHeight);
   ar & BOOST_SERIALIZATION_NVP(strideWidth);
   ar & BOOST_SERIALIZATION_NVP(strideHeight);
-  ar & BOOST_SERIALIZATION_NVP(padWidth);
-  ar & BOOST_SERIALIZATION_NVP(padHeight);
+  if (version == 0)
+  {
+    // These are now stored in paddingForward and paddingBackward.
+    size_t padWidth, padHeight;
+    ar & BOOST_SERIALIZATION_NVP(padWidth);
+    ar & BOOST_SERIALIZATION_NVP(padHeight);
+  }
   ar & BOOST_SERIALIZATION_NVP(inputWidth);
   ar & BOOST_SERIALIZATION_NVP(inputHeight);
   ar & BOOST_SERIALIZATION_NVP(outputWidth);
