--- conflicted
+++ resolved
@@ -71,16 +71,6 @@
     "\n\n"
     "After training, a decision stump can be saved with the " +
     PRINT_PARAM_STRING("output_model") + " output parameter.  That stump may "
-<<<<<<< HEAD
-    "later be re-used in subsequent calls to this program (or others).",
-    // Example.
-    "",
-    SEE_ALSO("Decision tree", "#decision_tree"),
-    SEE_ALSO("Decision stumps on Wikipedia",
-        "https://en.wikipedia.org/wiki/Decision_stump"),
-    SEE_ALSO("mlpack::decision_stump::DecisionStump class documentation",
-        "@doxygen/classmlpack_1_1decision__stump_1_1DecisionStump.html"));
-=======
     "later be re-used in subsequent calls to this program (or others).");
 
 // See also...
@@ -89,7 +79,6 @@
         "https://en.wikipedia.org/wiki/Decision_stump");
 BINDING_SEE_ALSO("mlpack::decision_stump::DecisionStump class documentation",
         "@doxygen/classmlpack_1_1decision__stump_1_1DecisionStump.html");
->>>>>>> e5d138a3
 
 // Datasets we might load.
 PARAM_MATRIX_IN("training", "The dataset to train on.", "t");
