--- conflicted
+++ resolved
@@ -67,15 +67,10 @@
     "specified for the test data with the " +
     PRINT_PARAM_STRING("test_labels") + " parameter, then the program will "
     "print the accuracy of the predictions on the given test set and its "
-<<<<<<< HEAD
-    "corresponding labels.",
-    // Example.
-=======
     "corresponding labels.");
 
 // Example.
 BINDING_EXAMPLE(
->>>>>>> e5d138a3
     "For example, to train a softmax regression model on the data " +
     PRINT_DATASET("dataset") + " with labels " + PRINT_DATASET("labels") +
     " with a maximum of 1000 iterations for training, saving the trained model "
