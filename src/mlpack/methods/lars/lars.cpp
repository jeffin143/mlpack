--- conflicted
+++ resolved
@@ -496,18 +496,4 @@
 
     matUtriCholFactor.shed_row(n);
   }
-<<<<<<< HEAD
-}
-
-std::string LARS::ToString() const
-{
-  std::ostringstream convert;
-  convert << "LARS [" << this << "]" << std::endl;
-  convert << "  Gram Matrix: " << matGram->n_rows << "x" << matGram->n_cols;
-  convert << std::endl;
-  convert << "  Tolerance: " << tolerance << std::endl;
-  return convert.str();
-}
-=======
-}
->>>>>>> a693c72f
+}